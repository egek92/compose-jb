--- conflicted
+++ resolved
@@ -7,7 +7,6 @@
     application
 }
 
-<<<<<<< HEAD
 kotlin {
     jvm {
         withJava()
@@ -15,16 +14,11 @@
     sourceSets {
         named("jvmMain") {
             dependencies {
-                implementation(compose.desktop.all)
+                implementation(compose.desktop.currentOs)
                 implementation(project(":common"))
             }
         }
     }
-=======
-dependencies {
-    implementation(compose.desktop.currentOs)
-    implementation(project(":common"))
->>>>>>> 3bbac409
 }
 
 application {
